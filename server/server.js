--- conflicted
+++ resolved
@@ -463,18 +463,12 @@
 		const mediasoupWorker1 = getMediasoupWorker();
 		const mediasoupWorker2 = getMediasoupWorker();
 
-<<<<<<< HEAD
 		room = await Room.create(
 			{
 				mediasoupWorker1,
 				mediasoupWorker2,
-				roomId,
-				forceH264,
-				forceVP9
+				roomId
 			});
-=======
-		room = await Room.create({ mediasoupWorker, roomId });
->>>>>>> cd7cbb2c
 
 		rooms.set(roomId, room);
 		room.on('close', () => rooms.delete(roomId));
